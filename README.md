<<<<<<< HEAD
# TriSonica Mini 550p Data Logger
=======
# TriSonica Mini 550 Data Logger
>>>>>>> 5d9f7d58

Cross-platform data logging software for TriSonica Mini 550p ultrasonic wind sensors on macOS and Raspberry Pi.

## Features

- **Cross-platform support**: Currently MacOS and Raspberry Pi
- **Real-time data collection**: Automatic sensor detection and data logging
- **Multiple data formats**: CSV, JSON, and tagged format support
- **UI**: Terminal interface on macOS, headless operation on Pi
- **Data quality assurance**: Built-in validation and error filtering

## Quick Start

### macOS Setup

```bash
cd mac/
chmod +x deploy.sh
./deploy.sh
./quick_start.sh
```

### Raspberry Pi Setup

```bash
cd pi/
chmod +x deploy.sh
./deploy.sh
python3 datalogger.py
```

## Project Structure

```
TrisonicaDataLogger/
├── mac/                    # macOS-optimized version
│   ├── datalogger.py      # Rich-based GUI logger
│   ├── DataVis.py         # Data visualization
│   ├── OUTPUT/            # Generated CSV files
│   ├── PLOTS/             # Generated plots
│   ├── deploy.sh          # macOS deployment
│   ├── run_trisonica.sh   # Main launcher
│   └── quick_start.sh     # Quick launcher
└── pi/                     # Raspberry Pi version
    ├── datalogger.py      # Headless logger
    ├── DataVis.py         # Lightweight visualization
    └── deploy.sh          # Pi deployment
```

## Usage

### Data Collection

**macOS (with UI):**
```bash
# Auto-detect sensor
./run_trisonica.sh

# Specific port
./run_trisonica.sh --port /dev/cu.usbserial-210

# Show raw data
./run_trisonica.sh --show-raw

# Custom log directory
./run_trisonica.sh --log-dir /path/to/logs
```

**Raspberry Pi (headless):**
```bash
# Auto-detect sensor
python3 datalogger.py

# Specific port
python3 datalogger.py --port /dev/ttyUSB0

# Custom log directory
python3 datalogger.py --log-dir /home/pi/data
```

### Data Visualization

```bash
# Process single file
python3 DataVis.py file.csv

# Process all CSV files in directory
python3 DataVis.py --dir /path/to/data

# Recursive search
python3 DataVis.py --dir /path/to/data --recursive

# Custom output directory
python3 DataVis.py --output /path/to/plots file.csv
```

## Supported Parameters

The logger captures and processes these TriSonica parameters:

| Parameter | Description | Unit |
|-----------|-------------|------|
| S, S2, S3 | Wind Speed (3D, 2D, Sonic) | m/s |
| D | Wind Direction | degrees |
| U, V, W | Wind Vector Components | m/s |
| T, T1, T2 | Temperature | °C |
| H | Relative Humidity | % |
| P | Atmospheric Pressure | hPa |
| PI, RO | Pitch/Roll Angles | degrees |
| MD, TD | Magnetic/True Heading | degrees |

## Dependencies

### Core Dependencies
- **Python 3.7+**
- **pyserial** - Serial communication
- **pandas** - Data processing
- **matplotlib** - Plotting
- **numpy** - Numerical operations

### Platform-Specific
- **rich** (macOS) - Terminal UI framework
- **windrose** (optional) - Wind rose plots

### Installation

Dependencies are automatically installed by the deployment scripts, or manually:

```bash
# Core dependencies
pip install pyserial pandas matplotlib numpy

# macOS additional
pip install rich

# Optional for wind roses
pip install windrose
```

## Platform Optimizations

### macOS Version
- **Rich Terminal UI**: Real-time sparklines, wind compass, statistical tables
- **High Performance**: 1000+ data points, 50Hz updates
- **Development Features**: Enhanced debugging, system monitoring
- **Large Log Files**: 50MB rotation, detailed statistics

### Raspberry Pi Version
- **Headless Operation**: No GUI dependencies, minimal resource usage
- **SD Card Friendly**: 10MB log rotation, optimized I/O
- **Low Power**: 1Hz updates, efficient data structures
- **Field Deployment**: Robust error handling, automatic recovery

## Output Files

### Data Logs
- **TrisonicaData_YYYY-MM-DD_HHMMSS.csv**: Raw sensor data with timestamps
- **TrisonicaStats_YYYY-MM-DD_HHMMSS.csv**: Statistical summaries

### Visualizations
- **Parameter plots**: Individual time-series for each sensor reading
- **Wind roses**: Directional wind speed distributions
- **Summary plots**: Multi-parameter overview charts

## Configuration

### Command Line Options

| Option | Description | Default |
|--------|-------------|---------|
| `--port` | Serial port path | auto-detect |
| `--baud` | Baud rate | 115200 |
| `--log-dir` | Output directory | ./OUTPUT |
| `--show-raw` | Display raw data | false |
| `--no-stats` | Disable statistics | false |

<<<<<<< HEAD
### Environment Variables

- `TRISONICA_PORT`: Default serial port
- `TRISONICA_LOG_DIR`: Default log directory
- `TRISONICA_BAUD_RATE`: Default baud rate

## License

This project is licensed under the MIT License - see the LICENSE file for details.

## Contributing

1. Fork the repository
2. Create a feature branch (`git checkout -b feature/amazing-feature`)
3. Commit your changes (`git commit -m 'Add amazing feature'`)
4. Push to the branch (`git push origin feature/amazing-feature`)
5. Open a Pull Request
=======

## License

This project is licensed under the MIT License - see the LICENSE file for details.
>>>>>>> 5d9f7d58
<|MERGE_RESOLUTION|>--- conflicted
+++ resolved
@@ -1,17 +1,14 @@
-<<<<<<< HEAD
 # TriSonica Mini 550p Data Logger
-=======
-# TriSonica Mini 550 Data Logger
->>>>>>> 5d9f7d58
-
-Cross-platform data logging software for TriSonica Mini 550p ultrasonic wind sensors on macOS and Raspberry Pi.
+
+Cross-platform data logging software for TriSonica Mini 550p ultrasonic wind sensors across all major platforms.
 
 ## Features
 
-- **Cross-platform support**: Currently MacOS and Raspberry Pi
+- **Complete cross-platform support**: macOS, Windows, Linux, and Raspberry Pi
+- **Platform-optimized tools**: Each platform has specialized features and optimizations
 - **Real-time data collection**: Automatic sensor detection and data logging
 - **Multiple data formats**: CSV, JSON, and tagged format support
-- **UI**: Terminal interface on macOS, headless operation on Pi
+- **Rich interfaces**: GUI on desktop platforms, headless operation for servers
 - **Data quality assurance**: Built-in validation and error filtering
 
 ## Quick Start
@@ -20,6 +17,23 @@
 
 ```bash
 cd mac/
+chmod +x deploy.sh
+./deploy.sh
+./quick_start.sh
+```
+
+### Windows Setup
+
+```cmd
+cd windows\
+deploy.bat
+quick_start.bat
+```
+
+### Linux Setup
+
+```bash
+cd linux/
 chmod +x deploy.sh
 ./deploy.sh
 ./quick_start.sh
@@ -46,6 +60,18 @@
 │   ├── deploy.sh          # macOS deployment
 │   ├── run_trisonica.sh   # Main launcher
 │   └── quick_start.sh     # Quick launcher
+├── windows/                # Windows-optimized version
+│   ├── datalogger.py      # Windows GUI logger with sound alerts
+│   ├── DataVis.py         # Windows file dialog integration
+│   ├── deploy.bat         # Windows deployment script
+│   ├── quick_start.bat    # Quick launcher
+│   └── run_trisonica.bat  # Main launcher
+├── linux/                  # Linux-optimized version
+│   ├── datalogger.py      # Linux logger with systemd integration
+│   ├── DataVis.py         # Linux file manager integration
+│   ├── deploy.sh          # Linux deployment with distro detection
+│   ├── quick_start.sh     # Quick launcher
+│   └── run_trisonica.sh   # Main launcher
 └── pi/                     # Raspberry Pi version
     ├── datalogger.py      # Headless logger
     ├── DataVis.py         # Lightweight visualization
@@ -179,12 +205,33 @@
 | `--show-raw` | Display raw data | false |
 | `--no-stats` | Disable statistics | false |
 
-<<<<<<< HEAD
 ### Environment Variables
 
 - `TRISONICA_PORT`: Default serial port
 - `TRISONICA_LOG_DIR`: Default log directory
 - `TRISONICA_BAUD_RATE`: Default baud rate
+
+## Platform Optimizations
+
+### macOS Version
+- **Rich Terminal UI**: Real-time sparklines, wind compass, statistical tables
+- **High Performance**: 1000+ data points, 50Hz updates
+- **Development Features**: Enhanced debugging, system monitoring
+
+### Windows Version
+- **Sound Notifications**: Audio alerts for connection events
+- **Win32 API Integration**: Native Windows system integration
+- **GUI File Dialogs**: Windows-native file selection
+
+### Linux Version
+- **Desktop Notifications**: System notification integration
+- **systemd Service**: Background service support
+- **Distribution Detection**: Automatic package management
+
+### Raspberry Pi Version
+- **Headless Operation**: No GUI dependencies, minimal resource usage
+- **SD Card Friendly**: 10MB log rotation, optimized I/O
+- **Low Power**: Efficient data structures and processing
 
 ## License
 
@@ -196,10 +243,4 @@
 2. Create a feature branch (`git checkout -b feature/amazing-feature`)
 3. Commit your changes (`git commit -m 'Add amazing feature'`)
 4. Push to the branch (`git push origin feature/amazing-feature`)
-5. Open a Pull Request
-=======
-
-## License
-
-This project is licensed under the MIT License - see the LICENSE file for details.
->>>>>>> 5d9f7d58
+5. Open a Pull Request